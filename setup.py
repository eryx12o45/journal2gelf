from __future__ import division, absolute_import
from setuptools import setup, find_packages


setup(
    name='journal2gelf',
<<<<<<< HEAD
    version='2.0.2',
    description='Export structured log records from a systemd journal and send them to a Graylog server.',
    url='https://github.com/eryx12o45/journal2gelf',
    author='Eryx',
    author_email='eryx@gmx.net',
=======
    version='2.1.0',
    description='Export structured log records from a systemd journal and send them to a graylog server.',
    url='https://github.com/nailgun/journal2gelf',
    author='Nailgun',
    author_email='dbashkatov@gmail.com',
>>>>>>> 6382ac4f
    license='MIT',
    packages=find_packages(),

    entry_points={
        'console_scripts': [
            'journal2gelf = journal2gelf:main',
        ],
    }, install_requires=['systemd']
)<|MERGE_RESOLUTION|>--- conflicted
+++ resolved
@@ -4,19 +4,11 @@
 
 setup(
     name='journal2gelf',
-<<<<<<< HEAD
-    version='2.0.2',
+    version='2.2.0',
     description='Export structured log records from a systemd journal and send them to a Graylog server.',
     url='https://github.com/eryx12o45/journal2gelf',
     author='Eryx',
     author_email='eryx@gmx.net',
-=======
-    version='2.1.0',
-    description='Export structured log records from a systemd journal and send them to a graylog server.',
-    url='https://github.com/nailgun/journal2gelf',
-    author='Nailgun',
-    author_email='dbashkatov@gmail.com',
->>>>>>> 6382ac4f
     license='MIT',
     packages=find_packages(),
 
